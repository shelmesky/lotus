package storage

import (
	"fmt"
	"io"

	cbg "github.com/whyrusleeping/cbor-gen"
	xerrors "golang.org/x/xerrors"
)

/* This file was generated by github.com/whyrusleeping/cbor-gen */

var _ = xerrors.Errorf

func (t *SealTicket) MarshalCBOR(w io.Writer) error {
	if t == nil {
		_, err := w.Write(cbg.CborNull)
		return err
	}
	if _, err := w.Write([]byte{162}); err != nil {
		return err
	}

	// t.BlockHeight (uint64) (uint64)
	if _, err := w.Write(cbg.CborEncodeMajorType(cbg.MajTextString, uint64(len("BlockHeight")))); err != nil {
		return err
	}
	if _, err := w.Write([]byte("BlockHeight")); err != nil {
		return err
	}

	if _, err := w.Write(cbg.CborEncodeMajorType(cbg.MajUnsignedInt, uint64(t.BlockHeight))); err != nil {
		return err
	}

	// t.TicketBytes ([]uint8) (slice)
	if _, err := w.Write(cbg.CborEncodeMajorType(cbg.MajTextString, uint64(len("TicketBytes")))); err != nil {
		return err
	}
	if _, err := w.Write([]byte("TicketBytes")); err != nil {
		return err
	}

	if _, err := w.Write(cbg.CborEncodeMajorType(cbg.MajByteString, uint64(len(t.TicketBytes)))); err != nil {
		return err
	}
	if _, err := w.Write(t.TicketBytes); err != nil {
		return err
	}
	return nil
}

func (t *SealTicket) UnmarshalCBOR(r io.Reader) error {
	br := cbg.GetPeeker(r)

	maj, extra, err := cbg.CborReadHeader(br)
	if err != nil {
		return err
	}
	if maj != cbg.MajMap {
		return fmt.Errorf("cbor input should be of type map")
	}

	if extra != 2 {
		return fmt.Errorf("cbor input had wrong number of fields")
	}

	var name string

	// t.BlockHeight (uint64) (uint64)

	{
		sval, err := cbg.ReadString(br)
		if err != nil {
			return err
		}

		name = string(sval)
	}

	if name != "BlockHeight" {
		return fmt.Errorf("expected struct map entry %s to be BlockHeight", name)
	}

	maj, extra, err = cbg.CborReadHeader(br)
	if err != nil {
		return err
	}
	if maj != cbg.MajUnsignedInt {
		return fmt.Errorf("wrong type for uint64 field")
	}
	t.BlockHeight = uint64(extra)
	// t.TicketBytes ([]uint8) (slice)

	{
		sval, err := cbg.ReadString(br)
		if err != nil {
			return err
		}

		name = string(sval)
	}

	if name != "TicketBytes" {
		return fmt.Errorf("expected struct map entry %s to be TicketBytes", name)
	}

	maj, extra, err = cbg.CborReadHeader(br)
	if err != nil {
		return err
	}

	if extra > cbg.ByteArrayMaxLen {
		return fmt.Errorf("t.TicketBytes: byte array too large (%d)", extra)
	}
	if maj != cbg.MajByteString {
		return fmt.Errorf("expected byte array")
	}
	t.TicketBytes = make([]byte, extra)
	if _, err := io.ReadFull(br, t.TicketBytes); err != nil {
		return err
	}
	return nil
}

func (t *SealSeed) MarshalCBOR(w io.Writer) error {
	if t == nil {
		_, err := w.Write(cbg.CborNull)
		return err
	}
	if _, err := w.Write([]byte{162}); err != nil {
		return err
	}

	// t.BlockHeight (uint64) (uint64)
	if _, err := w.Write(cbg.CborEncodeMajorType(cbg.MajTextString, uint64(len("BlockHeight")))); err != nil {
		return err
	}
	if _, err := w.Write([]byte("BlockHeight")); err != nil {
		return err
	}

	if _, err := w.Write(cbg.CborEncodeMajorType(cbg.MajUnsignedInt, uint64(t.BlockHeight))); err != nil {
		return err
	}

	// t.TicketBytes ([]uint8) (slice)
	if _, err := w.Write(cbg.CborEncodeMajorType(cbg.MajTextString, uint64(len("TicketBytes")))); err != nil {
		return err
	}
	if _, err := w.Write([]byte("TicketBytes")); err != nil {
		return err
	}

	if _, err := w.Write(cbg.CborEncodeMajorType(cbg.MajByteString, uint64(len(t.TicketBytes)))); err != nil {
		return err
	}
	if _, err := w.Write(t.TicketBytes); err != nil {
		return err
	}
	return nil
}

func (t *SealSeed) UnmarshalCBOR(r io.Reader) error {
	br := cbg.GetPeeker(r)

	maj, extra, err := cbg.CborReadHeader(br)
	if err != nil {
		return err
	}
	if maj != cbg.MajMap {
		return fmt.Errorf("cbor input should be of type map")
	}

	if extra != 2 {
		return fmt.Errorf("cbor input had wrong number of fields")
	}

	var name string

	// t.BlockHeight (uint64) (uint64)

	{
		sval, err := cbg.ReadString(br)
		if err != nil {
			return err
		}

		name = string(sval)
	}

	if name != "BlockHeight" {
		return fmt.Errorf("expected struct map entry %s to be BlockHeight", name)
	}

	maj, extra, err = cbg.CborReadHeader(br)
	if err != nil {
		return err
	}
	if maj != cbg.MajUnsignedInt {
		return fmt.Errorf("wrong type for uint64 field")
	}
	t.BlockHeight = uint64(extra)
	// t.TicketBytes ([]uint8) (slice)

	{
		sval, err := cbg.ReadString(br)
		if err != nil {
			return err
		}

		name = string(sval)
	}

	if name != "TicketBytes" {
		return fmt.Errorf("expected struct map entry %s to be TicketBytes", name)
	}

	maj, extra, err = cbg.CborReadHeader(br)
	if err != nil {
		return err
	}

	if extra > cbg.ByteArrayMaxLen {
		return fmt.Errorf("t.TicketBytes: byte array too large (%d)", extra)
	}
	if maj != cbg.MajByteString {
		return fmt.Errorf("expected byte array")
	}
	t.TicketBytes = make([]byte, extra)
	if _, err := io.ReadFull(br, t.TicketBytes); err != nil {
		return err
	}
	return nil
}

func (t *Piece) MarshalCBOR(w io.Writer) error {
	if t == nil {
		_, err := w.Write(cbg.CborNull)
		return err
	}
	if _, err := w.Write([]byte{163}); err != nil {
		return err
	}

	// t.DealID (uint64) (uint64)
	if _, err := w.Write(cbg.CborEncodeMajorType(cbg.MajTextString, uint64(len("DealID")))); err != nil {
		return err
	}
	if _, err := w.Write([]byte("DealID")); err != nil {
		return err
	}

	if _, err := w.Write(cbg.CborEncodeMajorType(cbg.MajUnsignedInt, uint64(t.DealID))); err != nil {
		return err
	}

	// t.Size (uint64) (uint64)
	if _, err := w.Write(cbg.CborEncodeMajorType(cbg.MajTextString, uint64(len("Size")))); err != nil {
		return err
	}
	if _, err := w.Write([]byte("Size")); err != nil {
		return err
	}

	if _, err := w.Write(cbg.CborEncodeMajorType(cbg.MajUnsignedInt, uint64(t.Size))); err != nil {
		return err
	}

	// t.CommP ([]uint8) (slice)
	if _, err := w.Write(cbg.CborEncodeMajorType(cbg.MajTextString, uint64(len("CommP")))); err != nil {
		return err
	}
	if _, err := w.Write([]byte("CommP")); err != nil {
		return err
	}

	if _, err := w.Write(cbg.CborEncodeMajorType(cbg.MajByteString, uint64(len(t.CommP)))); err != nil {
		return err
	}
	if _, err := w.Write(t.CommP); err != nil {
		return err
	}
	return nil
}

func (t *Piece) UnmarshalCBOR(r io.Reader) error {
	br := cbg.GetPeeker(r)

	maj, extra, err := cbg.CborReadHeader(br)
	if err != nil {
		return err
	}
	if maj != cbg.MajMap {
		return fmt.Errorf("cbor input should be of type map")
	}

	if extra != 3 {
		return fmt.Errorf("cbor input had wrong number of fields")
	}

	var name string

	// t.DealID (uint64) (uint64)

	{
		sval, err := cbg.ReadString(br)
		if err != nil {
			return err
		}

		name = string(sval)
	}

	if name != "DealID" {
		return fmt.Errorf("expected struct map entry %s to be DealID", name)
	}

	maj, extra, err = cbg.CborReadHeader(br)
	if err != nil {
		return err
	}
	if maj != cbg.MajUnsignedInt {
		return fmt.Errorf("wrong type for uint64 field")
	}
	t.DealID = uint64(extra)
	// t.Size (uint64) (uint64)

	{
		sval, err := cbg.ReadString(br)
		if err != nil {
			return err
		}

		name = string(sval)
	}

	if name != "Size" {
		return fmt.Errorf("expected struct map entry %s to be Size", name)
	}

	maj, extra, err = cbg.CborReadHeader(br)
	if err != nil {
		return err
	}
	if maj != cbg.MajUnsignedInt {
		return fmt.Errorf("wrong type for uint64 field")
	}
	t.Size = uint64(extra)
	// t.CommP ([]uint8) (slice)

	{
		sval, err := cbg.ReadString(br)
		if err != nil {
			return err
		}

		name = string(sval)
	}

	if name != "CommP" {
		return fmt.Errorf("expected struct map entry %s to be CommP", name)
	}

	maj, extra, err = cbg.CborReadHeader(br)
	if err != nil {
		return err
	}

	if extra > cbg.ByteArrayMaxLen {
		return fmt.Errorf("t.CommP: byte array too large (%d)", extra)
	}
	if maj != cbg.MajByteString {
		return fmt.Errorf("expected byte array")
	}
	t.CommP = make([]byte, extra)
	if _, err := io.ReadFull(br, t.CommP); err != nil {
		return err
	}
	return nil
}

func (t *SectorInfo) MarshalCBOR(w io.Writer) error {
	if t == nil {
		_, err := w.Write(cbg.CborNull)
		return err
	}
	if _, err := w.Write([]byte{172}); err != nil {
		return err
	}

	// t.State (uint64) (uint64)
	if _, err := w.Write(cbg.CborEncodeMajorType(cbg.MajTextString, uint64(len("State")))); err != nil {
		return err
	}
	if _, err := w.Write([]byte("State")); err != nil {
		return err
	}

	if _, err := w.Write(cbg.CborEncodeMajorType(cbg.MajUnsignedInt, uint64(t.State))); err != nil {
		return err
	}

	// t.SectorID (uint64) (uint64)
	if _, err := w.Write(cbg.CborEncodeMajorType(cbg.MajTextString, uint64(len("SectorID")))); err != nil {
		return err
	}
	if _, err := w.Write([]byte("SectorID")); err != nil {
		return err
	}

	if _, err := w.Write(cbg.CborEncodeMajorType(cbg.MajUnsignedInt, uint64(t.SectorID))); err != nil {
		return err
	}

	// t.Nonce (uint64) (uint64)
	if _, err := w.Write(cbg.CborEncodeMajorType(cbg.MajTextString, uint64(len("Nonce")))); err != nil {
		return err
	}
	if _, err := w.Write([]byte("Nonce")); err != nil {
		return err
	}

	if _, err := w.Write(cbg.CborEncodeMajorType(cbg.MajUnsignedInt, uint64(t.Nonce))); err != nil {
		return err
	}

	// t.Pieces ([]storage.Piece) (slice)
	if _, err := w.Write(cbg.CborEncodeMajorType(cbg.MajTextString, uint64(len("Pieces")))); err != nil {
		return err
	}
	if _, err := w.Write([]byte("Pieces")); err != nil {
		return err
	}

	if _, err := w.Write(cbg.CborEncodeMajorType(cbg.MajArray, uint64(len(t.Pieces)))); err != nil {
		return err
	}
	for _, v := range t.Pieces {
		if err := v.MarshalCBOR(w); err != nil {
			return err
		}
	}

	// t.CommD ([]uint8) (slice)
	if _, err := w.Write(cbg.CborEncodeMajorType(cbg.MajTextString, uint64(len("CommD")))); err != nil {
		return err
	}
	if _, err := w.Write([]byte("CommD")); err != nil {
		return err
	}

	if _, err := w.Write(cbg.CborEncodeMajorType(cbg.MajByteString, uint64(len(t.CommD)))); err != nil {
		return err
	}
	if _, err := w.Write(t.CommD); err != nil {
		return err
	}

	// t.CommR ([]uint8) (slice)
	if _, err := w.Write(cbg.CborEncodeMajorType(cbg.MajTextString, uint64(len("CommR")))); err != nil {
		return err
	}
	if _, err := w.Write([]byte("CommR")); err != nil {
		return err
	}

	if _, err := w.Write(cbg.CborEncodeMajorType(cbg.MajByteString, uint64(len(t.CommR)))); err != nil {
		return err
	}
	if _, err := w.Write(t.CommR); err != nil {
		return err
	}

	// t.Proof ([]uint8) (slice)
	if _, err := w.Write(cbg.CborEncodeMajorType(cbg.MajTextString, uint64(len("Proof")))); err != nil {
		return err
	}
	if _, err := w.Write([]byte("Proof")); err != nil {
		return err
	}

	if _, err := w.Write(cbg.CborEncodeMajorType(cbg.MajByteString, uint64(len(t.Proof)))); err != nil {
		return err
	}
	if _, err := w.Write(t.Proof); err != nil {
		return err
	}

	// t.Ticket (storage.SealTicket) (struct)
	if _, err := w.Write(cbg.CborEncodeMajorType(cbg.MajTextString, uint64(len("Ticket")))); err != nil {
		return err
	}
	if _, err := w.Write([]byte("Ticket")); err != nil {
		return err
	}

	if err := t.Ticket.MarshalCBOR(w); err != nil {
		return err
	}

	// t.PreCommitMessage (cid.Cid) (struct)
	if _, err := w.Write(cbg.CborEncodeMajorType(cbg.MajTextString, uint64(len("PreCommitMessage")))); err != nil {
		return err
	}
	if _, err := w.Write([]byte("PreCommitMessage")); err != nil {
		return err
	}

	if t.PreCommitMessage == nil {
		if _, err := w.Write(cbg.CborNull); err != nil {
			return err
		}
	} else {
		if err := cbg.WriteCid(w, *t.PreCommitMessage); err != nil {
			return xerrors.Errorf("failed to write cid field t.PreCommitMessage: %w", err)
		}
	}

	// t.Seed (storage.SealSeed) (struct)
	if _, err := w.Write(cbg.CborEncodeMajorType(cbg.MajTextString, uint64(len("Seed")))); err != nil {
		return err
	}
	if _, err := w.Write([]byte("Seed")); err != nil {
		return err
	}

	if err := t.Seed.MarshalCBOR(w); err != nil {
		return err
	}

	// t.CommitMessage (cid.Cid) (struct)
	if _, err := w.Write(cbg.CborEncodeMajorType(cbg.MajTextString, uint64(len("CommitMessage")))); err != nil {
		return err
	}
	if _, err := w.Write([]byte("CommitMessage")); err != nil {
		return err
	}

	if t.CommitMessage == nil {
		if _, err := w.Write(cbg.CborNull); err != nil {
			return err
		}
	} else {
		if err := cbg.WriteCid(w, *t.CommitMessage); err != nil {
			return xerrors.Errorf("failed to write cid field t.CommitMessage: %w", err)
		}
	}

<<<<<<< HEAD
	// t.LastErr (string) (string)
	if _, err := w.Write(cbg.CborEncodeMajorType(cbg.MajTextString, uint64(len("LastErr")))); err != nil {
		return err
	}
	if _, err := w.Write([]byte("LastErr")); err != nil {
		return err
	}

=======
	// t.t.FaultReportMsg (cid.Cid) (struct)

	if t.FaultReportMsg == nil {
		if _, err := w.Write(cbg.CborNull); err != nil {
			return err
		}
	} else {
		if err := cbg.WriteCid(w, *t.FaultReportMsg); err != nil {
			return xerrors.Errorf("failed to write cid field t.FaultReportMsg: %w", err)
		}
	}

	// t.t.LastErr (string) (string)
>>>>>>> e230d8d5
	if _, err := w.Write(cbg.CborEncodeMajorType(cbg.MajTextString, uint64(len(t.LastErr)))); err != nil {
		return err
	}
	if _, err := w.Write([]byte(t.LastErr)); err != nil {
		return err
	}
	return nil
}

func (t *SectorInfo) UnmarshalCBOR(r io.Reader) error {
	br := cbg.GetPeeker(r)

	maj, extra, err := cbg.CborReadHeader(br)
	if err != nil {
		return err
	}
	if maj != cbg.MajMap {
		return fmt.Errorf("cbor input should be of type map")
	}

	if extra != 12 {
		return fmt.Errorf("cbor input had wrong number of fields")
	}

	var name string

	// t.State (uint64) (uint64)

	{
		sval, err := cbg.ReadString(br)
		if err != nil {
			return err
		}

		name = string(sval)
	}

	if name != "State" {
		return fmt.Errorf("expected struct map entry %s to be State", name)
	}

	maj, extra, err = cbg.CborReadHeader(br)
	if err != nil {
		return err
	}
	if maj != cbg.MajUnsignedInt {
		return fmt.Errorf("wrong type for uint64 field")
	}
	t.State = uint64(extra)
	// t.SectorID (uint64) (uint64)

	{
		sval, err := cbg.ReadString(br)
		if err != nil {
			return err
		}

		name = string(sval)
	}

	if name != "SectorID" {
		return fmt.Errorf("expected struct map entry %s to be SectorID", name)
	}

	maj, extra, err = cbg.CborReadHeader(br)
	if err != nil {
		return err
	}
	if maj != cbg.MajUnsignedInt {
		return fmt.Errorf("wrong type for uint64 field")
	}
	t.SectorID = uint64(extra)
	// t.Nonce (uint64) (uint64)

	{
		sval, err := cbg.ReadString(br)
		if err != nil {
			return err
		}

		name = string(sval)
	}

	if name != "Nonce" {
		return fmt.Errorf("expected struct map entry %s to be Nonce", name)
	}

	maj, extra, err = cbg.CborReadHeader(br)
	if err != nil {
		return err
	}
	if maj != cbg.MajUnsignedInt {
		return fmt.Errorf("wrong type for uint64 field")
	}
	t.Nonce = uint64(extra)
	// t.Pieces ([]storage.Piece) (slice)

	{
		sval, err := cbg.ReadString(br)
		if err != nil {
			return err
		}

		name = string(sval)
	}

	if name != "Pieces" {
		return fmt.Errorf("expected struct map entry %s to be Pieces", name)
	}

	maj, extra, err = cbg.CborReadHeader(br)
	if err != nil {
		return err
	}

	if extra > cbg.MaxLength {
		return fmt.Errorf("t.Pieces: array too large (%d)", extra)
	}

	if maj != cbg.MajArray {
		return fmt.Errorf("expected cbor array")
	}
	if extra > 0 {
		t.Pieces = make([]Piece, extra)
	}
	for i := 0; i < int(extra); i++ {

		var v Piece
		if err := v.UnmarshalCBOR(br); err != nil {
			return err
		}

		t.Pieces[i] = v
	}

	// t.CommD ([]uint8) (slice)

<<<<<<< HEAD
	{
		sval, err := cbg.ReadString(br)
		if err != nil {
			return err
		}

		name = string(sval)
=======
	maj, extra, err = cbg.CborReadHeader(br)
	if err != nil {
		return err
	}

	if extra > cbg.ByteArrayMaxLen {
		return fmt.Errorf("t.Pad0: byte array too large (%d)", extra)
	}
	if maj != cbg.MajByteString {
		return fmt.Errorf("expected byte array")
>>>>>>> e230d8d5
	}

	if name != "CommD" {
		return fmt.Errorf("expected struct map entry %s to be CommD", name)
	}

	maj, extra, err = cbg.CborReadHeader(br)
	if err != nil {
		return err
	}

	if extra > cbg.ByteArrayMaxLen {
		return fmt.Errorf("t.CommD: byte array too large (%d)", extra)
	}
	if maj != cbg.MajByteString {
		return fmt.Errorf("expected byte array")
	}
	t.CommD = make([]byte, extra)
	if _, err := io.ReadFull(br, t.CommD); err != nil {
		return err
	}
	// t.CommR ([]uint8) (slice)

	{
		sval, err := cbg.ReadString(br)
		if err != nil {
			return err
		}

		name = string(sval)
	}

	if name != "CommR" {
		return fmt.Errorf("expected struct map entry %s to be CommR", name)
	}

	maj, extra, err = cbg.CborReadHeader(br)
	if err != nil {
		return err
	}

	if extra > cbg.ByteArrayMaxLen {
		return fmt.Errorf("t.CommR: byte array too large (%d)", extra)
	}
	if maj != cbg.MajByteString {
		return fmt.Errorf("expected byte array")
	}
	t.CommR = make([]byte, extra)
	if _, err := io.ReadFull(br, t.CommR); err != nil {
		return err
	}
	// t.Proof ([]uint8) (slice)

<<<<<<< HEAD
	{
		sval, err := cbg.ReadString(br)
		if err != nil {
			return err
		}

		name = string(sval)
=======
	maj, extra, err = cbg.CborReadHeader(br)
	if err != nil {
		return err
	}

	if extra > cbg.ByteArrayMaxLen {
		return fmt.Errorf("t.Pad1: byte array too large (%d)", extra)
	}
	if maj != cbg.MajByteString {
		return fmt.Errorf("expected byte array")
>>>>>>> e230d8d5
	}

	if name != "Proof" {
		return fmt.Errorf("expected struct map entry %s to be Proof", name)
	}

	maj, extra, err = cbg.CborReadHeader(br)
	if err != nil {
		return err
	}

	if extra > cbg.ByteArrayMaxLen {
		return fmt.Errorf("t.Proof: byte array too large (%d)", extra)
	}
	if maj != cbg.MajByteString {
		return fmt.Errorf("expected byte array")
	}
	t.Proof = make([]byte, extra)
	if _, err := io.ReadFull(br, t.Proof); err != nil {
		return err
	}
	// t.Ticket (storage.SealTicket) (struct)

	{
		sval, err := cbg.ReadString(br)
		if err != nil {
			return err
		}

		name = string(sval)
	}

	if name != "Ticket" {
		return fmt.Errorf("expected struct map entry %s to be Ticket", name)
	}

	{

		if err := t.Ticket.UnmarshalCBOR(br); err != nil {
			return err
		}

	}
	// t.PreCommitMessage (cid.Cid) (struct)

	{
		sval, err := cbg.ReadString(br)
		if err != nil {
			return err
		}

		name = string(sval)
	}

	if name != "PreCommitMessage" {
		return fmt.Errorf("expected struct map entry %s to be PreCommitMessage", name)
	}

	{

		pb, err := br.PeekByte()
		if err != nil {
			return err
		}
		if pb == cbg.CborNull[0] {
			var nbuf [1]byte
			if _, err := br.Read(nbuf[:]); err != nil {
				return err
			}
		} else {

			c, err := cbg.ReadCid(br)
			if err != nil {
				return xerrors.Errorf("failed to read cid field t.PreCommitMessage: %w", err)
			}

			t.PreCommitMessage = &c
		}

	}
	// t.Seed (storage.SealSeed) (struct)

	{
		sval, err := cbg.ReadString(br)
		if err != nil {
			return err
		}

		name = string(sval)
	}

	if name != "Seed" {
		return fmt.Errorf("expected struct map entry %s to be Seed", name)
	}

	{

		if err := t.Seed.UnmarshalCBOR(br); err != nil {
			return err
		}

	}
	// t.CommitMessage (cid.Cid) (struct)

	{
		sval, err := cbg.ReadString(br)
		if err != nil {
			return err
		}

		name = string(sval)
	}

	if name != "CommitMessage" {
		return fmt.Errorf("expected struct map entry %s to be CommitMessage", name)
	}

	{

		pb, err := br.PeekByte()
		if err != nil {
			return err
		}
		if pb == cbg.CborNull[0] {
			var nbuf [1]byte
			if _, err := br.Read(nbuf[:]); err != nil {
				return err
			}
		} else {

			c, err := cbg.ReadCid(br)
			if err != nil {
				return xerrors.Errorf("failed to read cid field t.CommitMessage: %w", err)
			}

			t.CommitMessage = &c
		}

	}
<<<<<<< HEAD
	// t.LastErr (string) (string)

	{
		sval, err := cbg.ReadString(br)
		if err != nil {
			return err
		}

		name = string(sval)
	}

	if name != "LastErr" {
		return fmt.Errorf("expected struct map entry %s to be LastErr", name)
	}
=======
	// t.t.FaultReportMsg (cid.Cid) (struct)

	{

		pb, err := br.PeekByte()
		if err != nil {
			return err
		}
		if pb == cbg.CborNull[0] {
			var nbuf [1]byte
			if _, err := br.Read(nbuf[:]); err != nil {
				return err
			}
		} else {

			c, err := cbg.ReadCid(br)
			if err != nil {
				return xerrors.Errorf("failed to read cid field t.FaultReportMsg: %w", err)
			}

			t.FaultReportMsg = &c
		}

	}
	// t.t.LastErr (string) (string)
>>>>>>> e230d8d5

	{
		sval, err := cbg.ReadString(br)
		if err != nil {
			return err
		}

		t.LastErr = string(sval)
	}
	return nil
}<|MERGE_RESOLUTION|>--- conflicted
+++ resolved
@@ -385,7 +385,7 @@
 		_, err := w.Write(cbg.CborNull)
 		return err
 	}
-	if _, err := w.Write([]byte{172}); err != nil {
+	if _, err := w.Write([]byte{173}); err != nil {
 		return err
 	}
 
@@ -547,17 +547,13 @@
 		}
 	}
 
-<<<<<<< HEAD
-	// t.LastErr (string) (string)
-	if _, err := w.Write(cbg.CborEncodeMajorType(cbg.MajTextString, uint64(len("LastErr")))); err != nil {
-		return err
-	}
-	if _, err := w.Write([]byte("LastErr")); err != nil {
-		return err
-	}
-
-=======
-	// t.t.FaultReportMsg (cid.Cid) (struct)
+	// t.FaultReportMsg (cid.Cid) (struct)
+	if _, err := w.Write(cbg.CborEncodeMajorType(cbg.MajTextString, uint64(len("FaultReportMsg")))); err != nil {
+		return err
+	}
+	if _, err := w.Write([]byte("FaultReportMsg")); err != nil {
+		return err
+	}
 
 	if t.FaultReportMsg == nil {
 		if _, err := w.Write(cbg.CborNull); err != nil {
@@ -569,8 +565,14 @@
 		}
 	}
 
-	// t.t.LastErr (string) (string)
->>>>>>> e230d8d5
+	// t.LastErr (string) (string)
+	if _, err := w.Write(cbg.CborEncodeMajorType(cbg.MajTextString, uint64(len("LastErr")))); err != nil {
+		return err
+	}
+	if _, err := w.Write([]byte("LastErr")); err != nil {
+		return err
+	}
+
 	if _, err := w.Write(cbg.CborEncodeMajorType(cbg.MajTextString, uint64(len(t.LastErr)))); err != nil {
 		return err
 	}
@@ -591,7 +593,7 @@
 		return fmt.Errorf("cbor input should be of type map")
 	}
 
-	if extra != 12 {
+	if extra != 13 {
 		return fmt.Errorf("cbor input had wrong number of fields")
 	}
 
@@ -708,30 +710,47 @@
 
 	// t.CommD ([]uint8) (slice)
 
-<<<<<<< HEAD
-	{
-		sval, err := cbg.ReadString(br)
-		if err != nil {
-			return err
-		}
-
-		name = string(sval)
-=======
+	{
+		sval, err := cbg.ReadString(br)
+		if err != nil {
+			return err
+		}
+
+		name = string(sval)
+	}
+
+	if name != "CommD" {
+		return fmt.Errorf("expected struct map entry %s to be CommD", name)
+	}
+
 	maj, extra, err = cbg.CborReadHeader(br)
 	if err != nil {
 		return err
 	}
 
 	if extra > cbg.ByteArrayMaxLen {
-		return fmt.Errorf("t.Pad0: byte array too large (%d)", extra)
+		return fmt.Errorf("t.CommD: byte array too large (%d)", extra)
 	}
 	if maj != cbg.MajByteString {
 		return fmt.Errorf("expected byte array")
->>>>>>> e230d8d5
-	}
-
-	if name != "CommD" {
-		return fmt.Errorf("expected struct map entry %s to be CommD", name)
+	}
+	t.CommD = make([]byte, extra)
+	if _, err := io.ReadFull(br, t.CommD); err != nil {
+		return err
+	}
+	// t.CommR ([]uint8) (slice)
+
+	{
+		sval, err := cbg.ReadString(br)
+		if err != nil {
+			return err
+		}
+
+		name = string(sval)
+	}
+
+	if name != "CommR" {
+		return fmt.Errorf("expected struct map entry %s to be CommR", name)
 	}
 
 	maj, extra, err = cbg.CborReadHeader(br)
@@ -740,67 +759,24 @@
 	}
 
 	if extra > cbg.ByteArrayMaxLen {
-		return fmt.Errorf("t.CommD: byte array too large (%d)", extra)
+		return fmt.Errorf("t.CommR: byte array too large (%d)", extra)
 	}
 	if maj != cbg.MajByteString {
 		return fmt.Errorf("expected byte array")
 	}
-	t.CommD = make([]byte, extra)
-	if _, err := io.ReadFull(br, t.CommD); err != nil {
-		return err
-	}
-	// t.CommR ([]uint8) (slice)
-
-	{
-		sval, err := cbg.ReadString(br)
-		if err != nil {
-			return err
-		}
-
-		name = string(sval)
-	}
-
-	if name != "CommR" {
-		return fmt.Errorf("expected struct map entry %s to be CommR", name)
-	}
-
-	maj, extra, err = cbg.CborReadHeader(br)
-	if err != nil {
-		return err
-	}
-
-	if extra > cbg.ByteArrayMaxLen {
-		return fmt.Errorf("t.CommR: byte array too large (%d)", extra)
-	}
-	if maj != cbg.MajByteString {
-		return fmt.Errorf("expected byte array")
-	}
 	t.CommR = make([]byte, extra)
 	if _, err := io.ReadFull(br, t.CommR); err != nil {
 		return err
 	}
 	// t.Proof ([]uint8) (slice)
 
-<<<<<<< HEAD
-	{
-		sval, err := cbg.ReadString(br)
-		if err != nil {
-			return err
-		}
-
-		name = string(sval)
-=======
-	maj, extra, err = cbg.CborReadHeader(br)
-	if err != nil {
-		return err
-	}
-
-	if extra > cbg.ByteArrayMaxLen {
-		return fmt.Errorf("t.Pad1: byte array too large (%d)", extra)
-	}
-	if maj != cbg.MajByteString {
-		return fmt.Errorf("expected byte array")
->>>>>>> e230d8d5
+	{
+		sval, err := cbg.ReadString(br)
+		if err != nil {
+			return err
+		}
+
+		name = string(sval)
 	}
 
 	if name != "Proof" {
@@ -940,23 +916,20 @@
 		}
 
 	}
-<<<<<<< HEAD
-	// t.LastErr (string) (string)
-
-	{
-		sval, err := cbg.ReadString(br)
-		if err != nil {
-			return err
-		}
-
-		name = string(sval)
-	}
-
-	if name != "LastErr" {
-		return fmt.Errorf("expected struct map entry %s to be LastErr", name)
-	}
-=======
-	// t.t.FaultReportMsg (cid.Cid) (struct)
+	// t.FaultReportMsg (cid.Cid) (struct)
+
+	{
+		sval, err := cbg.ReadString(br)
+		if err != nil {
+			return err
+		}
+
+		name = string(sval)
+	}
+
+	if name != "FaultReportMsg" {
+		return fmt.Errorf("expected struct map entry %s to be FaultReportMsg", name)
+	}
 
 	{
 
@@ -980,8 +953,20 @@
 		}
 
 	}
-	// t.t.LastErr (string) (string)
->>>>>>> e230d8d5
+	// t.LastErr (string) (string)
+
+	{
+		sval, err := cbg.ReadString(br)
+		if err != nil {
+			return err
+		}
+
+		name = string(sval)
+	}
+
+	if name != "LastErr" {
+		return fmt.Errorf("expected struct map entry %s to be LastErr", name)
+	}
 
 	{
 		sval, err := cbg.ReadString(br)
